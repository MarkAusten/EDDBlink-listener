--- conflicted
+++ resolved
@@ -399,35 +399,12 @@
     # write the current configuration to the file.
     if write_config:
         with open("eddblink-listener-config.json", "w") as config_file:
-<<<<<<< HEAD
-            # [MarkAusten] Added the message_output property and value.
-            config_file.writelines(['{\n',
-                                    '    "side": "client",\n',
-                                    '    "check_delay_in_sec" : 3600,\n',
-                                    '    "export_every_x_sec" : 300,\n',
-                                    '    "export_path": "./data/eddb",\n'
-                                    '    "message_output": "verbose",\n'
-                                    '    "whitelist":\n',
-                                    '    [\n',
-                                    '        { "software":"E:D Market Connector [Windows]" },\n',
-                                    '        { "software":"E:D Market Connector [Mac OS]" },\n',
-                                    '        { "software":"E:D Market Connector [Linux]" },\n',
-                                    '        { "software":"EDDiscovery" },\n',
-                                    '        { "software":"eddi",\n',
-                                    '            "minversion":"2.2" }\n',
-                                    '    ]\n',
-                                    '}\n'])
-    # Load the configuration file into a usable json object. 
-    with open("eddblink-listener-config.json", "rU") as fh:
-        config = json.load(fh)
-=======
             json.dump(config, config_file, indent = 4)
             
     # We now have a config that has valid values for all the settings,
     # even if the setting was not found in the config_file, and the 
     # config_file has been updated if necessary with all previously 
     # missing settings set to default values.
->>>>>>> 59daf6e3
     return config
 
 def validate_config():
@@ -517,16 +494,18 @@
             try:
                 name = db_name[commodity['name'].lower()]
             except KeyError:
-                # [MarkAusten] Changed from print() to the new log_to_console method
-                log_to_console("Ignoring rare item: " + commodity['name'], "")
+                # [MarkAusten] Skip output if not verbose
+                if config['verbose']:
+                    print("Ignoring rare item: " + commodity['name'])
                 continue
             # Some items, mostly salvage items, are found in db_name but not in item_ids
             # (This is entirely EDDB.io's fault.)
             try:
                 item_id = item_ids[name]
             except KeyError:
-                # [MarkAusten] Changed from print() to the new log_to_console method
-                log_to_console("EDDB.io does not include likely salvage item: '" + name + "'", "")
+                # [MarkAusten] skip output if not verbose
+                if config['verbose']:
+                    print("EDDB.io does not include likely salvage item: '" + name + "'")
                 continue
             
             demand_price = commodity['sellPrice']
@@ -568,18 +547,14 @@
                 time.sleep(1)
                 continue
             success = True
-<<<<<<< HEAD
-
-            # [MarkAusten] Changed from print() to the new log_to_console method
-            log_to_console("(In queue: " + str(len(q)) + ") Market update for " + system + "/" + station\
-                  + " finished in " + str(datetime.datetime.now() - start_update) + " seconds.",\
-				  "Updated " + system + "/" + station)
-		
-=======
-        print("Market update for " + system + "/" + station\
-               + " finished in " + str(datetime.datetime.now() - start_update) + " seconds.")
-        
->>>>>>> 59daf6e3
+
+            # [MarkAusten] output appripriate message
+            if config['verbose']:
+            	print("Market update for " + system + "/" + station\
+                  + " finished in " + str(datetime.datetime.now() - start_update) + " seconds.")
+            else:
+				print( "Updated " + system + "/" + station)
+
     print("Shutting down message processor.")
 
 def fetchIter(cursor, arraysize=1000):
@@ -672,26 +647,9 @@
     else:
         export_ack = True
 
-
-def log_to_console(verbose_message, concise_message):
-    # [MarkAusten] If the verbose flag is set then print the verbose message
-    # [MarkAusten] otherwise print the concise message if provided
-    if verbose:
-        print(verbose_message)
-    else:
-        if concise_message:
-            print(concise_message)
-
 go = True
 q = deque()
 config = load_config()
-
-# [MarkAusten] Set the verbose flag from the config settings. If not found then verbose is assumed.
-# [MarkAusten] Note: This only checks for a 'verbose' setting, anything else is assumed to be 'concise'.
-if 'message_output' in config:
-    verbose = config['message_output'].lower() == 'verbose'
-else:
-    verbose = True
 
 tdb = tradedb.TradeDB(load=False)
 with tdb.sqlPath.open('r', encoding = "utf-8") as fh:
